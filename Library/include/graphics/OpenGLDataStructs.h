--- conflicted
+++ resolved
@@ -325,35 +325,6 @@
     //! An enum representing the rendering mode.
     enum class DrawingMode {RAW, SHADOW, FLAT, FULL, UNDERWATER};
     
-<<<<<<< HEAD
-    //! A structure containing data of a graphical material.
-    struct Look
-    {
-        std::string name;
-        LookType type;
-        glm::vec3 color;
-        std::vector<GLfloat> params;
-        GLfloat reflectivity;
-        GLuint albedoTexture;
-        GLuint normalMap;
-        GLuint thermalMap;
-        glm::vec2 thermalRange;
-
-        Look()
-        {
-            name = "";
-            type = LookType::SIMPLE;
-            color = glm::vec3(0.f);
-            reflectivity = 0.f;
-            albedoTexture = 0;
-            normalMap = 0;
-            thermalMap = 0;
-            thermalRange = glm::vec2(20.f);
-        }
-    };
-    
-=======
->>>>>>> ec1ee1f3
     //! A structure containing data of a view frustum.
     struct ViewFrustum
     {
@@ -510,6 +481,31 @@
             reflectivity = 0.f;
         }
     };
+
+    //! A structure containing data of a graphical material.
+    struct Look
+    {
+        std::string name;
+        LookType type;
+        Color color;
+        std::vector<GLfloat> params;
+        GLfloat reflectivity;
+        GLuint albedoTexture;
+        GLuint normalMap;
+        GLuint thermalMap;
+        glm::vec2 thermalRange;
+
+        Look()
+        {
+            name = "";
+            type = LookType::SIMPLE;
+            reflectivity = 0.f;
+            albedoTexture = 0;
+            normalMap = 0;
+            thermalMap = 0;
+            thermalRange = glm::vec2(20.f);
+        }
+    };
     
     //! A structure that represents a renderable object.
     struct Renderable
